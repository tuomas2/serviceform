--- conflicted
+++ resolved
@@ -191,33 +191,9 @@
             'class': 'logging.StreamHandler',
             'formatter': 'verbose',
         },
-<<<<<<< HEAD
-        'loggers': {
-            '': {
-                'handlers': ['console'],
-                'level': 'INFO',
-                'propagate': True,
-            },
-            'celery': {
-                'handlers': ['console'],
-                'level': 'INFO',
-                'propagate': False,
-            },
-            'django.template': {
-                'handlers': ['console'],
-                'level': 'DEBUG',
-                'propagate': False,
-            },
-            'django': {
-                'handlers': ['console'],
-                'level': 'INFO',
-                'propagate': False,
-            },
-=======
         'crash': {
             'class': 'serviceform_project.crash_logger.CrashHandler',
             'level': 'ERROR',
->>>>>>> bf00316d
         },
         'warningcrash': {
             'class': 'serviceform_project.crash_logger.CrashHandler',
